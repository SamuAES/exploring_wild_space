{
 "cells": [
  {
   "cell_type": "markdown",
   "metadata": {},
   "source": [
    "## Import load_video and read_video functions"
   ]
  },
  {
   "cell_type": "code",
   "execution_count": null,
   "metadata": {},
   "outputs": [],
   "source": [
    "from frames import *\n",
    "# Relative filepaths\n",
    "video_filepath = \"videos/videos/CAGE_220520_HA70339_exploration_IB.mp4\"\n",
    "model_path = \"custom_yolo11n_v2.pt\""
   ]
  },
  {
   "cell_type": "markdown",
   "metadata": {},
   "source": [
    "### Load video"
   ]
  },
  {
   "cell_type": "code",
   "execution_count": 2,
   "metadata": {},
   "outputs": [
    {
     "ename": "ValueError",
     "evalue": "VideoCapture did not succeed",
     "output_type": "error",
     "traceback": [
      "\u001b[0;31m---------------------------------------------------------------------------\u001b[0m",
      "\u001b[0;31mValueError\u001b[0m                                Traceback (most recent call last)",
      "Cell \u001b[0;32mIn[2], line 1\u001b[0m\n\u001b[0;32m----> 1\u001b[0m vcap \u001b[38;5;241m=\u001b[39m \u001b[43mload_video\u001b[49m\u001b[43m(\u001b[49m\u001b[43mvideo_filepath\u001b[49m\u001b[43m)\u001b[49m\n",
      "File \u001b[0;32m~/DS/project/exploring_wild_space/tracker/frames.py:22\u001b[0m, in \u001b[0;36mload_video\u001b[0;34m(video_filepath)\u001b[0m\n\u001b[1;32m     20\u001b[0m     \u001b[38;5;28mprint\u001b[39m(\u001b[38;5;124m\"\u001b[39m\u001b[38;5;124mfps:\u001b[39m\u001b[38;5;124m\"\u001b[39m, vcap\u001b[38;5;241m.\u001b[39mget(cv2\u001b[38;5;241m.\u001b[39mCAP_PROP_FPS))\n\u001b[1;32m     21\u001b[0m \u001b[38;5;28;01melse\u001b[39;00m:\n\u001b[0;32m---> 22\u001b[0m     \u001b[38;5;28;01mraise\u001b[39;00m \u001b[38;5;167;01mValueError\u001b[39;00m(\u001b[38;5;124m\"\u001b[39m\u001b[38;5;124mVideoCapture did not succeed\u001b[39m\u001b[38;5;124m\"\u001b[39m)\n\u001b[1;32m     23\u001b[0m cv2\u001b[38;5;241m.\u001b[39mdestroyAllWindows()\n\u001b[1;32m     24\u001b[0m \u001b[38;5;28;01mreturn\u001b[39;00m vcap\n",
      "\u001b[0;31mValueError\u001b[0m: VideoCapture did not succeed"
     ]
    }
   ],
   "source": [
    "vcap = load_video(video_filepath)"
   ]
  },
  {
   "cell_type": "markdown",
   "metadata": {},
   "source": [
    "### Read video\n",
    "read_video function returns a generator that yields dictionarys containing information of each boundingbox in one frame. I try to see how to add id numbers for the boxes. At the moment the dictionary keys are only running numbers starting from zero."
   ]
  },
  {
   "cell_type": "code",
<<<<<<< HEAD
   "execution_count": 24,
=======
   "execution_count": 3,
>>>>>>> 8f884b29
   "metadata": {},
   "outputs": [],
   "source": [
    "results = read_video(video_capture=vcap, model_path=model_path)"
   ]
  },
  {
   "cell_type": "markdown",
   "metadata": {},
   "source": [
    "### Example of the dictionary"
   ]
  },
  {
   "cell_type": "code",
<<<<<<< HEAD
   "execution_count": 17,
   "metadata": {},
   "outputs": [
    {
     "ename": "StopIteration",
     "evalue": "",
     "output_type": "error",
     "traceback": [
      "\u001b[0;31m---------------------------------------------------------------------------\u001b[0m",
      "\u001b[0;31mStopIteration\u001b[0m                             Traceback (most recent call last)",
      "Cell \u001b[0;32mIn[17], line 2\u001b[0m\n\u001b[1;32m      1\u001b[0m \u001b[38;5;66;03m# Get next frame\u001b[39;00m\n\u001b[0;32m----> 2\u001b[0m \u001b[38;5;28mprint\u001b[39m(\u001b[38;5;28;43mnext\u001b[39;49m\u001b[43m(\u001b[49m\u001b[43mresults\u001b[49m\u001b[43m)\u001b[49m)\n",
      "\u001b[0;31mStopIteration\u001b[0m: "
=======
   "execution_count": 4,
   "metadata": {},
   "outputs": [
    {
     "name": "stdout",
     "output_type": "stream",
     "text": [
      "\n",
      "0: 736x1280 1 bird, 8 sticks, 1 wall, 1 fence, 163.8ms\n",
      "{0: {'class': 'wall', 'confidence': 0.9591825604438782, 'x1': 801, 'y1': 0, 'x2': 930, 'y2': 720}, 1: {'class': 'fence', 'confidence': 0.8940964937210083, 'x1': 1068, 'y1': 237, 'x2': 1228, 'y2': 425}, 2: {'class': 'stick', 'confidence': 0.8859832286834717, 'x1': 410, 'y1': 0, 'x2': 466, 'y2': 656}, 3: {'class': 'stick', 'confidence': 0.8819417953491211, 'x1': 101, 'y1': 11, 'x2': 172, 'y2': 660}, 4: {'class': 'stick', 'confidence': 0.8723573088645935, 'x1': 344, 'y1': 49, 'x2': 390, 'y2': 570}, 5: {'class': 'stick', 'confidence': 0.8672595620155334, 'x1': 596, 'y1': 30, 'x2': 631, 'y2': 569}, 6: {'class': 'stick', 'confidence': 0.8260651230812073, 'x1': 726, 'y1': 7, 'x2': 755, 'y2': 592}, 7: {'class': 'stick', 'confidence': 0.8204466700553894, 'x1': 1063, 'y1': 1, 'x2': 1090, 'y2': 557}, 8: {'class': 'stick', 'confidence': 0.6569235920906067, 'x1': 1006, 'y1': 0, 'x2': 1033, 'y2': 643}, 9: {'class': 'bird', 'confidence': 0.6178366541862488, 'x1': 1081, 'y1': 236, 'x2': 1226, 'y2': 428}, 10: {'class': 'stick', 'confidence': 0.3628123700618744, 'x1': 1008, 'y1': 64, 'x2': 1033, 'y2': 543}}\n"
>>>>>>> 8f884b29
     ]
    }
   ],
   "source": [
    "# Get next frame\n",
    "print(next(results))"
   ]
  },
  {
   "cell_type": "code",
<<<<<<< HEAD
   "execution_count": 12,
   "metadata": {},
   "outputs": [],
=======
   "execution_count": 5,
   "metadata": {},
   "outputs": [
    {
     "name": "stdout",
     "output_type": "stream",
     "text": [
      "Speed: 5.0ms preprocess, 163.8ms inference, 2.0ms postprocess per image at shape (1, 3, 736, 1280)\n",
      "\n",
      "0: 736x1280 1 bird, 8 sticks, 1 wall, 1 fence, 128.1ms\n",
      "{0: {'class': 'wall', 'confidence': 0.9582468867301941, 'x1': 802, 'y1': 0, 'x2': 930, 'y2': 719}, 1: {'class': 'bird', 'confidence': 0.9224638938903809, 'x1': 1041, 'y1': 234, 'x2': 1224, 'y2': 415}, 2: {'class': 'fence', 'confidence': 0.9214680194854736, 'x1': 1053, 'y1': 233, 'x2': 1223, 'y2': 421}, 3: {'class': 'stick', 'confidence': 0.8856028318405151, 'x1': 410, 'y1': 0, 'x2': 466, 'y2': 655}, 4: {'class': 'stick', 'confidence': 0.8813581466674805, 'x1': 101, 'y1': 11, 'x2': 172, 'y2': 660}, 5: {'class': 'stick', 'confidence': 0.8724364042282104, 'x1': 344, 'y1': 49, 'x2': 390, 'y2': 570}, 6: {'class': 'stick', 'confidence': 0.8671748638153076, 'x1': 596, 'y1': 30, 'x2': 631, 'y2': 569}, 7: {'class': 'stick', 'confidence': 0.8281698822975159, 'x1': 726, 'y1': 7, 'x2': 755, 'y2': 592}, 8: {'class': 'stick', 'confidence': 0.7980195879936218, 'x1': 1062, 'y1': 0, 'x2': 1090, 'y2': 558}, 9: {'class': 'stick', 'confidence': 0.7409788370132446, 'x1': 1006, 'y1': 0, 'x2': 1034, 'y2': 642}, 10: {'class': 'stick', 'confidence': 0.26240095496177673, 'x1': 1008, 'y1': 64, 'x2': 1034, 'y2': 543}}\n",
      "Speed: 5.1ms preprocess, 128.1ms inference, 2.1ms postprocess per image at shape (1, 3, 736, 1280)\n",
      "\n",
      "0: 736x1280 1 bird, 8 sticks, 1 wall, 1 fence, 123.4ms\n",
      "{0: {'class': 'wall', 'confidence': 0.957676112651825, 'x1': 802, 'y1': 0, 'x2': 930, 'y2': 719}, 1: {'class': 'fence', 'confidence': 0.9250025153160095, 'x1': 1069, 'y1': 232, 'x2': 1221, 'y2': 407}, 2: {'class': 'bird', 'confidence': 0.9045957922935486, 'x1': 1069, 'y1': 233, 'x2': 1222, 'y2': 406}, 3: {'class': 'stick', 'confidence': 0.8852776885032654, 'x1': 410, 'y1': 0, 'x2': 466, 'y2': 656}, 4: {'class': 'stick', 'confidence': 0.8789466619491577, 'x1': 101, 'y1': 12, 'x2': 172, 'y2': 661}, 5: {'class': 'stick', 'confidence': 0.8722093105316162, 'x1': 344, 'y1': 49, 'x2': 390, 'y2': 570}, 6: {'class': 'stick', 'confidence': 0.8676737546920776, 'x1': 596, 'y1': 30, 'x2': 631, 'y2': 569}, 7: {'class': 'stick', 'confidence': 0.8290426135063171, 'x1': 726, 'y1': 7, 'x2': 755, 'y2': 592}, 8: {'class': 'stick', 'confidence': 0.805548369884491, 'x1': 1065, 'y1': 3, 'x2': 1091, 'y2': 557}, 9: {'class': 'stick', 'confidence': 0.6862502098083496, 'x1': 1006, 'y1': 0, 'x2': 1034, 'y2': 642}, 10: {'class': 'stick', 'confidence': 0.2852320075035095, 'x1': 1008, 'y1': 64, 'x2': 1034, 'y2': 543}}\n",
      "Speed: 2.0ms preprocess, 123.4ms inference, 0.0ms postprocess per image at shape (1, 3, 736, 1280)\n",
      "\n",
      "0: 736x1280 1 bird, 8 sticks, 1 wall, 1 fence, 123.7ms\n",
      "{0: {'class': 'wall', 'confidence': 0.9603963494300842, 'x1': 802, 'y1': 0, 'x2': 930, 'y2': 719}, 1: {'class': 'fence', 'confidence': 0.918121874332428, 'x1': 1085, 'y1': 223, 'x2': 1219, 'y2': 401}, 2: {'class': 'stick', 'confidence': 0.8853722214698792, 'x1': 410, 'y1': 0, 'x2': 466, 'y2': 656}, 3: {'class': 'stick', 'confidence': 0.8783644437789917, 'x1': 101, 'y1': 11, 'x2': 172, 'y2': 662}, 4: {'class': 'stick', 'confidence': 0.8710336685180664, 'x1': 344, 'y1': 49, 'x2': 390, 'y2': 570}, 5: {'class': 'stick', 'confidence': 0.8683595061302185, 'x1': 596, 'y1': 30, 'x2': 631, 'y2': 568}, 6: {'class': 'stick', 'confidence': 0.8258744478225708, 'x1': 726, 'y1': 7, 'x2': 755, 'y2': 592}, 7: {'class': 'stick', 'confidence': 0.8115136027336121, 'x1': 1065, 'y1': 11, 'x2': 1092, 'y2': 556}, 8: {'class': 'bird', 'confidence': 0.8060979247093201, 'x1': 1084, 'y1': 222, 'x2': 1216, 'y2': 401}, 9: {'class': 'stick', 'confidence': 0.6299183368682861, 'x1': 1006, 'y1': 0, 'x2': 1035, 'y2': 642}, 10: {'class': 'stick', 'confidence': 0.37909576296806335, 'x1': 1008, 'y1': 64, 'x2': 1034, 'y2': 543}}\n",
      "Speed: 2.0ms preprocess, 123.7ms inference, 2.0ms postprocess per image at shape (1, 3, 736, 1280)\n",
      "\n",
      "0: 736x1280 1 bird, 8 sticks, 1 wall, 1 fence, 121.9ms\n",
      "{0: {'class': 'wall', 'confidence': 0.9611024856567383, 'x1': 801, 'y1': 0, 'x2': 929, 'y2': 720}, 1: {'class': 'fence', 'confidence': 0.9072781801223755, 'x1': 1095, 'y1': 207, 'x2': 1208, 'y2': 375}, 2: {'class': 'stick', 'confidence': 0.8848253488540649, 'x1': 410, 'y1': 0, 'x2': 466, 'y2': 656}, 3: {'class': 'stick', 'confidence': 0.8774678111076355, 'x1': 101, 'y1': 11, 'x2': 172, 'y2': 662}, 4: {'class': 'stick', 'confidence': 0.8712137341499329, 'x1': 344, 'y1': 49, 'x2': 390, 'y2': 570}, 5: {'class': 'stick', 'confidence': 0.8681427240371704, 'x1': 596, 'y1': 30, 'x2': 631, 'y2': 568}, 6: {'class': 'stick', 'confidence': 0.8276669979095459, 'x1': 726, 'y1': 7, 'x2': 755, 'y2': 592}, 7: {'class': 'stick', 'confidence': 0.7996084690093994, 'x1': 1064, 'y1': 1, 'x2': 1090, 'y2': 554}, 8: {'class': 'bird', 'confidence': 0.785193681716919, 'x1': 1097, 'y1': 207, 'x2': 1205, 'y2': 375}, 9: {'class': 'stick', 'confidence': 0.6565622091293335, 'x1': 1006, 'y1': 0, 'x2': 1035, 'y2': 643}, 10: {'class': 'stick', 'confidence': 0.37774816155433655, 'x1': 1008, 'y1': 64, 'x2': 1034, 'y2': 543}}\n",
      "Speed: 3.0ms preprocess, 121.9ms inference, 1.7ms postprocess per image at shape (1, 3, 736, 1280)\n",
      "\n",
      "0: 736x1280 1 bird, 8 sticks, 1 wall, 1 fence, 127.1ms\n",
      "{0: {'class': 'wall', 'confidence': 0.96073317527771, 'x1': 802, 'y1': 0, 'x2': 930, 'y2': 719}, 1: {'class': 'fence', 'confidence': 0.9036505818367004, 'x1': 1063, 'y1': 201, 'x2': 1205, 'y2': 344}, 2: {'class': 'stick', 'confidence': 0.8848370909690857, 'x1': 410, 'y1': 0, 'x2': 466, 'y2': 656}, 3: {'class': 'stick', 'confidence': 0.8785070180892944, 'x1': 101, 'y1': 11, 'x2': 172, 'y2': 661}, 4: {'class': 'stick', 'confidence': 0.8710255026817322, 'x1': 344, 'y1': 49, 'x2': 390, 'y2': 570}, 5: {'class': 'stick', 'confidence': 0.8677893280982971, 'x1': 596, 'y1': 30, 'x2': 631, 'y2': 568}, 6: {'class': 'bird', 'confidence': 0.8389958739280701, 'x1': 1075, 'y1': 202, 'x2': 1203, 'y2': 345}, 7: {'class': 'stick', 'confidence': 0.8272479176521301, 'x1': 726, 'y1': 7, 'x2': 755, 'y2': 592}, 8: {'class': 'stick', 'confidence': 0.7854501605033875, 'x1': 1064, 'y1': 0, 'x2': 1091, 'y2': 555}, 9: {'class': 'stick', 'confidence': 0.712322473526001, 'x1': 1006, 'y1': 0, 'x2': 1034, 'y2': 643}, 10: {'class': 'stick', 'confidence': 0.3505909740924835, 'x1': 1008, 'y1': 64, 'x2': 1034, 'y2': 543}}\n",
      "Speed: 2.0ms preprocess, 127.1ms inference, 1.5ms postprocess per image at shape (1, 3, 736, 1280)\n",
      "\n",
      "0: 736x1280 1 bird, 8 sticks, 1 wall, 1 fence, 127.1ms\n",
      "{0: {'class': 'wall', 'confidence': 0.9593619108200073, 'x1': 801, 'y1': 0, 'x2': 929, 'y2': 720}, 1: {'class': 'fence', 'confidence': 0.9287418127059937, 'x1': 1064, 'y1': 196, 'x2': 1240, 'y2': 344}, 2: {'class': 'stick', 'confidence': 0.884624183177948, 'x1': 410, 'y1': 0, 'x2': 466, 'y2': 656}, 3: {'class': 'stick', 'confidence': 0.8788061141967773, 'x1': 101, 'y1': 11, 'x2': 172, 'y2': 661}, 4: {'class': 'stick', 'confidence': 0.8701088428497314, 'x1': 344, 'y1': 51, 'x2': 390, 'y2': 571}, 5: {'class': 'stick', 'confidence': 0.86748868227005, 'x1': 596, 'y1': 30, 'x2': 631, 'y2': 568}, 6: {'class': 'bird', 'confidence': 0.8568258881568909, 'x1': 1064, 'y1': 197, 'x2': 1237, 'y2': 343}, 7: {'class': 'stick', 'confidence': 0.8279727697372437, 'x1': 726, 'y1': 7, 'x2': 755, 'y2': 592}, 8: {'class': 'stick', 'confidence': 0.7840705513954163, 'x1': 1064, 'y1': 0, 'x2': 1090, 'y2': 556}, 9: {'class': 'stick', 'confidence': 0.7087891697883606, 'x1': 1006, 'y1': 0, 'x2': 1034, 'y2': 643}, 10: {'class': 'stick', 'confidence': 0.3482212424278259, 'x1': 1008, 'y1': 64, 'x2': 1033, 'y2': 543}}\n"
     ]
    }
   ],
>>>>>>> 8f884b29
   "source": [
    "# Loop over all frames\n",
    "n = 0\n",
    "for result in results:\n",
    "    print(result)\n",
    "    n += 1\n",
    "    if n > 5:\n",
    "        break"
   ]
  },
  {
   "cell_type": "markdown",
   "metadata": {},
   "source": [
    "### Example usage of sections.py"
   ]
  },
  {
   "cell_type": "code",
<<<<<<< HEAD
   "execution_count": 1,
   "metadata": {},
   "outputs": [
    {
     "ename": "NameError",
     "evalue": "name 'results' is not defined",
     "output_type": "error",
     "traceback": [
      "\u001b[0;31m---------------------------------------------------------------------------\u001b[0m",
      "\u001b[0;31mNameError\u001b[0m                                 Traceback (most recent call last)",
      "Cell \u001b[0;32mIn[1], line 8\u001b[0m\n\u001b[1;32m      6\u001b[0m n \u001b[38;5;241m=\u001b[39m \u001b[38;5;241m0\u001b[39m\n\u001b[1;32m      7\u001b[0m \u001b[38;5;66;03m# Loop over all frames\u001b[39;00m\n\u001b[0;32m----> 8\u001b[0m \u001b[38;5;28;01mfor\u001b[39;00m result \u001b[38;5;129;01min\u001b[39;00m \u001b[43mresults\u001b[49m:\n\u001b[1;32m      9\u001b[0m     labeled_result \u001b[38;5;241m=\u001b[39m assign_section_ys(result)\n\u001b[1;32m     11\u001b[0m     frame_counts \u001b[38;5;241m=\u001b[39m count_frames_by_section(labeled_result)\n",
      "\u001b[0;31mNameError\u001b[0m: name 'results' is not defined"
=======
   "execution_count": 7,
   "metadata": {},
   "outputs": [
    {
     "name": "stdout",
     "output_type": "stream",
     "text": [
      "Speed: 4.6ms preprocess, 127.1ms inference, 0.0ms postprocess per image at shape (1, 3, 736, 1280)\n",
      "\n"
     ]
    },
    {
     "name": "stdout",
     "output_type": "stream",
     "text": [
      "0: 736x1280 1 bird, 8 sticks, 1 wall, 1 fence, 138.0ms\n",
      "{0: {'class': 'wall', 'confidence': 0.9591019749641418, 'x1': 802, 'y1': 0, 'x2': 930, 'y2': 719}, 1: {'class': 'fence', 'confidence': 0.9341777563095093, 'x1': 1079, 'y1': 203, 'x2': 1237, 'y2': 368}, 2: {'class': 'stick', 'confidence': 0.8846118450164795, 'x1': 410, 'y1': 0, 'x2': 466, 'y2': 656}, 3: {'class': 'stick', 'confidence': 0.8775836229324341, 'x1': 101, 'y1': 11, 'x2': 172, 'y2': 661}, 4: {'class': 'bird', 'confidence': 0.8766999840736389, 'x1': 1080, 'y1': 204, 'x2': 1237, 'y2': 370, 'section_y': 'middle', 'section_x': 'right'}, 5: {'class': 'stick', 'confidence': 0.8706541061401367, 'x1': 344, 'y1': 48, 'x2': 390, 'y2': 570}, 6: {'class': 'stick', 'confidence': 0.8676438331604004, 'x1': 596, 'y1': 30, 'x2': 631, 'y2': 568}, 7: {'class': 'stick', 'confidence': 0.8289686441421509, 'x1': 726, 'y1': 7, 'x2': 755, 'y2': 592}, 8: {'class': 'stick', 'confidence': 0.8050586581230164, 'x1': 1064, 'y1': 0, 'x2': 1091, 'y2': 555}, 9: {'class': 'stick', 'confidence': 0.6622738242149353, 'x1': 1006, 'y1': 1, 'x2': 1035, 'y2': 642}, 10: {'class': 'stick', 'confidence': 0.40791842341423035, 'x1': 1008, 'y1': 64, 'x2': 1033, 'y2': 543}}\n",
      "Speed: 7.9ms preprocess, 138.0ms inference, 0.0ms postprocess per image at shape (1, 3, 736, 1280)\n",
      "\n",
      "0: 736x1280 1 bird, 8 sticks, 1 wall, 1 fence, 221.8ms\n",
      "{0: {'class': 'wall', 'confidence': 0.9591005444526672, 'x1': 802, 'y1': 0, 'x2': 930, 'y2': 719}, 1: {'class': 'fence', 'confidence': 0.9476823210716248, 'x1': 1072, 'y1': 203, 'x2': 1238, 'y2': 368}, 2: {'class': 'bird', 'confidence': 0.9260084629058838, 'x1': 1075, 'y1': 204, 'x2': 1240, 'y2': 369, 'section_y': 'middle', 'section_x': 'right'}, 3: {'class': 'stick', 'confidence': 0.8846347332000732, 'x1': 410, 'y1': 0, 'x2': 466, 'y2': 656}, 4: {'class': 'stick', 'confidence': 0.8773660063743591, 'x1': 100, 'y1': 12, 'x2': 171, 'y2': 661}, 5: {'class': 'stick', 'confidence': 0.870552659034729, 'x1': 344, 'y1': 51, 'x2': 390, 'y2': 571}, 6: {'class': 'stick', 'confidence': 0.8677788376808167, 'x1': 596, 'y1': 30, 'x2': 631, 'y2': 568}, 7: {'class': 'stick', 'confidence': 0.8285409808158875, 'x1': 726, 'y1': 7, 'x2': 755, 'y2': 592}, 8: {'class': 'stick', 'confidence': 0.792202353477478, 'x1': 1064, 'y1': 0, 'x2': 1091, 'y2': 554}, 9: {'class': 'stick', 'confidence': 0.6570013761520386, 'x1': 1006, 'y1': 0, 'x2': 1035, 'y2': 642}, 10: {'class': 'stick', 'confidence': 0.32405340671539307, 'x1': 1008, 'y1': 64, 'x2': 1033, 'y2': 543}}\n",
      "Speed: 1.1ms preprocess, 221.8ms inference, 0.0ms postprocess per image at shape (1, 3, 736, 1280)\n",
      "\n",
      "0: 736x1280 1 bird, 8 sticks, 1 wall, 1 fence, 185.6ms\n",
      "{0: {'class': 'wall', 'confidence': 0.9599431157112122, 'x1': 802, 'y1': 0, 'x2': 930, 'y2': 719}, 1: {'class': 'fence', 'confidence': 0.9311053156852722, 'x1': 1073, 'y1': 201, 'x2': 1237, 'y2': 358}, 2: {'class': 'stick', 'confidence': 0.8851920962333679, 'x1': 410, 'y1': 0, 'x2': 466, 'y2': 655}, 3: {'class': 'stick', 'confidence': 0.8772932887077332, 'x1': 101, 'y1': 11, 'x2': 172, 'y2': 661}, 4: {'class': 'stick', 'confidence': 0.8712976574897766, 'x1': 344, 'y1': 49, 'x2': 390, 'y2': 570}, 5: {'class': 'stick', 'confidence': 0.867831826210022, 'x1': 597, 'y1': 30, 'x2': 631, 'y2': 569}, 6: {'class': 'bird', 'confidence': 0.8583233952522278, 'x1': 1076, 'y1': 201, 'x2': 1236, 'y2': 359, 'section_y': 'middle', 'section_x': 'right'}, 7: {'class': 'stick', 'confidence': 0.8285881876945496, 'x1': 726, 'y1': 7, 'x2': 755, 'y2': 592}, 8: {'class': 'stick', 'confidence': 0.8137798309326172, 'x1': 1064, 'y1': 0, 'x2': 1091, 'y2': 556}, 9: {'class': 'stick', 'confidence': 0.6904098391532898, 'x1': 1006, 'y1': 0, 'x2': 1035, 'y2': 642}, 10: {'class': 'stick', 'confidence': 0.3571070432662964, 'x1': 1008, 'y1': 64, 'x2': 1034, 'y2': 543}}\n",
      "Speed: 3.8ms preprocess, 185.6ms inference, 2.3ms postprocess per image at shape (1, 3, 736, 1280)\n",
      "\n",
      "0: 736x1280 1 bird, 8 sticks, 1 wall, 1 fence, 168.2ms\n",
      "{0: {'class': 'wall', 'confidence': 0.9608461856842041, 'x1': 801, 'y1': 0, 'x2': 929, 'y2': 719}, 1: {'class': 'fence', 'confidence': 0.9340609312057495, 'x1': 1065, 'y1': 201, 'x2': 1244, 'y2': 324}, 2: {'class': 'stick', 'confidence': 0.8850829005241394, 'x1': 410, 'y1': 0, 'x2': 466, 'y2': 655}, 3: {'class': 'bird', 'confidence': 0.8781937956809998, 'x1': 1063, 'y1': 203, 'x2': 1244, 'y2': 327, 'section_y': 'middle', 'section_x': 'right'}, 4: {'class': 'stick', 'confidence': 0.8764435648918152, 'x1': 100, 'y1': 12, 'x2': 171, 'y2': 661}, 5: {'class': 'stick', 'confidence': 0.8719701170921326, 'x1': 344, 'y1': 49, 'x2': 390, 'y2': 570}, 6: {'class': 'stick', 'confidence': 0.8677215576171875, 'x1': 597, 'y1': 30, 'x2': 631, 'y2': 569}, 7: {'class': 'stick', 'confidence': 0.8293415307998657, 'x1': 726, 'y1': 7, 'x2': 755, 'y2': 592}, 8: {'class': 'stick', 'confidence': 0.797365665435791, 'x1': 1064, 'y1': 0, 'x2': 1090, 'y2': 556}, 9: {'class': 'stick', 'confidence': 0.6723740696907043, 'x1': 1006, 'y1': 0, 'x2': 1035, 'y2': 642}, 10: {'class': 'stick', 'confidence': 0.3956749439239502, 'x1': 1008, 'y1': 64, 'x2': 1033, 'y2': 543}}\n",
      "Speed: 3.0ms preprocess, 168.2ms inference, 1.5ms postprocess per image at shape (1, 3, 736, 1280)\n",
      "\n",
      "0: 736x1280 2 birds, 8 sticks, 1 wall, 2 fences, 166.2ms\n",
      "{0: {'class': 'wall', 'confidence': 0.9630425572395325, 'x1': 801, 'y1': 0, 'x2': 928, 'y2': 719}, 1: {'class': 'fence', 'confidence': 0.8943676948547363, 'x1': 1068, 'y1': 205, 'x2': 1245, 'y2': 325}, 2: {'class': 'stick', 'confidence': 0.8850276470184326, 'x1': 410, 'y1': 0, 'x2': 466, 'y2': 655}, 3: {'class': 'fence', 'confidence': 0.8820682168006897, 'x1': 1065, 'y1': 146, 'x2': 1245, 'y2': 331}, 4: {'class': 'stick', 'confidence': 0.876044511795044, 'x1': 100, 'y1': 12, 'x2': 171, 'y2': 661}, 5: {'class': 'stick', 'confidence': 0.871510922908783, 'x1': 344, 'y1': 49, 'x2': 390, 'y2': 570}, 6: {'class': 'stick', 'confidence': 0.867546021938324, 'x1': 597, 'y1': 30, 'x2': 631, 'y2': 568}, 7: {'class': 'stick', 'confidence': 0.8291732668876648, 'x1': 726, 'y1': 7, 'x2': 755, 'y2': 592}, 8: {'class': 'stick', 'confidence': 0.7844827771186829, 'x1': 1064, 'y1': 0, 'x2': 1090, 'y2': 557}, 9: {'class': 'bird', 'confidence': 0.7083624601364136, 'x1': 1060, 'y1': 162, 'x2': 1244, 'y2': 330, 'section_y': 'middle', 'section_x': 'right'}, 10: {'class': 'stick', 'confidence': 0.6828050017356873, 'x1': 1006, 'y1': 0, 'x2': 1035, 'y2': 642}, 11: {'class': 'bird', 'confidence': 0.6425826549530029, 'x1': 1092, 'y1': 209, 'x2': 1245, 'y2': 332, 'section_y': 'middle', 'section_x': 'right'}, 12: {'class': 'stick', 'confidence': 0.38740265369415283, 'x1': 1008, 'y1': 64, 'x2': 1033, 'y2': 543}}\n",
      "Speed: 3.9ms preprocess, 166.2ms inference, 1.1ms postprocess per image at shape (1, 3, 736, 1280)\n",
      "\n",
      "0: 736x1280 1 bird, 8 sticks, 1 wall, 1 fence, 150.5ms\n",
      "{0: {'class': 'wall', 'confidence': 0.9629135131835938, 'x1': 801, 'y1': 0, 'x2': 929, 'y2': 719}, 1: {'class': 'fence', 'confidence': 0.9438907504081726, 'x1': 1051, 'y1': 202, 'x2': 1232, 'y2': 334}, 2: {'class': 'stick', 'confidence': 0.8854347467422485, 'x1': 410, 'y1': 0, 'x2': 466, 'y2': 655}, 3: {'class': 'stick', 'confidence': 0.8770645260810852, 'x1': 100, 'y1': 11, 'x2': 171, 'y2': 661}, 4: {'class': 'stick', 'confidence': 0.8722001910209656, 'x1': 344, 'y1': 49, 'x2': 390, 'y2': 570}, 5: {'class': 'stick', 'confidence': 0.8670939207077026, 'x1': 597, 'y1': 30, 'x2': 631, 'y2': 569}, 6: {'class': 'stick', 'confidence': 0.8265722393989563, 'x1': 726, 'y1': 7, 'x2': 755, 'y2': 592}, 7: {'class': 'bird', 'confidence': 0.8117391467094421, 'x1': 1050, 'y1': 203, 'x2': 1229, 'y2': 333, 'section_y': 'middle', 'section_x': 'right'}, 8: {'class': 'stick', 'confidence': 0.7706869840621948, 'x1': 1064, 'y1': 0, 'x2': 1091, 'y2': 556}, 9: {'class': 'stick', 'confidence': 0.7125893831253052, 'x1': 1006, 'y1': 0, 'x2': 1034, 'y2': 643}, 10: {'class': 'stick', 'confidence': 0.34409430623054504, 'x1': 1008, 'y1': 48, 'x2': 1033, 'y2': 527}}\n",
      "Total Frame Counts by Section: {'top': 0, 'middle': 6, 'bottom': 0, 'left': 0, 'right': 6}\n",
      "Time by Section (in seconds): {'top': 0.0, 'middle': 0.2, 'bottom': 0.0, 'left': 0.0, 'right': 0.2}\n"
>>>>>>> 8f884b29
     ]
    }
   ],
   "source": [
    "from sections import assign_section_ys, assign_section_xs, count_frames_by_section, convert_frame_counts_to_time\n",
    "\n",
    "# Initialize frame counts\n",
    "total_frame_counts = {'top': 0, 'middle': 0, 'bottom': 0, 'left': 0, 'right': 0}\n",
    "\n",
    "n = 0\n",
    "# Loop over all frames\n",
    "for result in results:\n",
    "    # Assign sections\n",
    "    labeled_result = assign_section_ys(result)\n",
    "    labeled_result = assign_section_xs(labeled_result)\n",
    "    print(labeled_result)\n",
    "    # Count frames by section\n",
    "    frame_counts = count_frames_by_section(labeled_result)\n",
    "    \n",
    "    # Update total frame counts\n",
    "    for section, count in frame_counts.items():\n",
    "        total_frame_counts[section] += count\n",
    "\n",
    "    n += 1\n",
    "    if n > 5:\n",
    "        break\n",
    "\n",
    "# Convert frame counts to time\n",
    "time_by_section = convert_frame_counts_to_time(total_frame_counts)\n",
    "\n",
    "# Output the results\n",
    "print(\"Total Frame Counts by Section:\", total_frame_counts)\n",
    "print(\"Time by Section (in seconds):\", time_by_section)"
   ]
  }
 ],
 "metadata": {
  "kernelspec": {
   "display_name": "project_venv",
   "language": "python",
   "name": "python3"
  },
  "language_info": {
   "codemirror_mode": {
    "name": "ipython",
    "version": 3
   },
   "file_extension": ".py",
   "mimetype": "text/x-python",
   "name": "python",
   "nbconvert_exporter": "python",
   "pygments_lexer": "ipython3",
   "version": "3.10.11"
  }
 },
 "nbformat": 4,
 "nbformat_minor": 2
}<|MERGE_RESOLUTION|>--- conflicted
+++ resolved
@@ -58,11 +58,7 @@
   },
   {
    "cell_type": "code",
-<<<<<<< HEAD
-   "execution_count": 24,
-=======
    "execution_count": 3,
->>>>>>> 8f884b29
    "metadata": {},
    "outputs": [],
    "source": [
@@ -78,20 +74,6 @@
   },
   {
    "cell_type": "code",
-<<<<<<< HEAD
-   "execution_count": 17,
-   "metadata": {},
-   "outputs": [
-    {
-     "ename": "StopIteration",
-     "evalue": "",
-     "output_type": "error",
-     "traceback": [
-      "\u001b[0;31m---------------------------------------------------------------------------\u001b[0m",
-      "\u001b[0;31mStopIteration\u001b[0m                             Traceback (most recent call last)",
-      "Cell \u001b[0;32mIn[17], line 2\u001b[0m\n\u001b[1;32m      1\u001b[0m \u001b[38;5;66;03m# Get next frame\u001b[39;00m\n\u001b[0;32m----> 2\u001b[0m \u001b[38;5;28mprint\u001b[39m(\u001b[38;5;28;43mnext\u001b[39;49m\u001b[43m(\u001b[49m\u001b[43mresults\u001b[49m\u001b[43m)\u001b[49m)\n",
-      "\u001b[0;31mStopIteration\u001b[0m: "
-=======
    "execution_count": 4,
    "metadata": {},
    "outputs": [
@@ -102,7 +84,6 @@
       "\n",
       "0: 736x1280 1 bird, 8 sticks, 1 wall, 1 fence, 163.8ms\n",
       "{0: {'class': 'wall', 'confidence': 0.9591825604438782, 'x1': 801, 'y1': 0, 'x2': 930, 'y2': 720}, 1: {'class': 'fence', 'confidence': 0.8940964937210083, 'x1': 1068, 'y1': 237, 'x2': 1228, 'y2': 425}, 2: {'class': 'stick', 'confidence': 0.8859832286834717, 'x1': 410, 'y1': 0, 'x2': 466, 'y2': 656}, 3: {'class': 'stick', 'confidence': 0.8819417953491211, 'x1': 101, 'y1': 11, 'x2': 172, 'y2': 660}, 4: {'class': 'stick', 'confidence': 0.8723573088645935, 'x1': 344, 'y1': 49, 'x2': 390, 'y2': 570}, 5: {'class': 'stick', 'confidence': 0.8672595620155334, 'x1': 596, 'y1': 30, 'x2': 631, 'y2': 569}, 6: {'class': 'stick', 'confidence': 0.8260651230812073, 'x1': 726, 'y1': 7, 'x2': 755, 'y2': 592}, 7: {'class': 'stick', 'confidence': 0.8204466700553894, 'x1': 1063, 'y1': 1, 'x2': 1090, 'y2': 557}, 8: {'class': 'stick', 'confidence': 0.6569235920906067, 'x1': 1006, 'y1': 0, 'x2': 1033, 'y2': 643}, 9: {'class': 'bird', 'confidence': 0.6178366541862488, 'x1': 1081, 'y1': 236, 'x2': 1226, 'y2': 428}, 10: {'class': 'stick', 'confidence': 0.3628123700618744, 'x1': 1008, 'y1': 64, 'x2': 1033, 'y2': 543}}\n"
->>>>>>> 8f884b29
      ]
     }
    ],
@@ -113,11 +94,6 @@
   },
   {
    "cell_type": "code",
-<<<<<<< HEAD
-   "execution_count": 12,
-   "metadata": {},
-   "outputs": [],
-=======
    "execution_count": 5,
    "metadata": {},
    "outputs": [
@@ -152,7 +128,6 @@
      ]
     }
    ],
->>>>>>> 8f884b29
    "source": [
     "# Loop over all frames\n",
     "n = 0\n",
@@ -172,20 +147,6 @@
   },
   {
    "cell_type": "code",
-<<<<<<< HEAD
-   "execution_count": 1,
-   "metadata": {},
-   "outputs": [
-    {
-     "ename": "NameError",
-     "evalue": "name 'results' is not defined",
-     "output_type": "error",
-     "traceback": [
-      "\u001b[0;31m---------------------------------------------------------------------------\u001b[0m",
-      "\u001b[0;31mNameError\u001b[0m                                 Traceback (most recent call last)",
-      "Cell \u001b[0;32mIn[1], line 8\u001b[0m\n\u001b[1;32m      6\u001b[0m n \u001b[38;5;241m=\u001b[39m \u001b[38;5;241m0\u001b[39m\n\u001b[1;32m      7\u001b[0m \u001b[38;5;66;03m# Loop over all frames\u001b[39;00m\n\u001b[0;32m----> 8\u001b[0m \u001b[38;5;28;01mfor\u001b[39;00m result \u001b[38;5;129;01min\u001b[39;00m \u001b[43mresults\u001b[49m:\n\u001b[1;32m      9\u001b[0m     labeled_result \u001b[38;5;241m=\u001b[39m assign_section_ys(result)\n\u001b[1;32m     11\u001b[0m     frame_counts \u001b[38;5;241m=\u001b[39m count_frames_by_section(labeled_result)\n",
-      "\u001b[0;31mNameError\u001b[0m: name 'results' is not defined"
-=======
    "execution_count": 7,
    "metadata": {},
    "outputs": [
@@ -225,7 +186,6 @@
       "{0: {'class': 'wall', 'confidence': 0.9629135131835938, 'x1': 801, 'y1': 0, 'x2': 929, 'y2': 719}, 1: {'class': 'fence', 'confidence': 0.9438907504081726, 'x1': 1051, 'y1': 202, 'x2': 1232, 'y2': 334}, 2: {'class': 'stick', 'confidence': 0.8854347467422485, 'x1': 410, 'y1': 0, 'x2': 466, 'y2': 655}, 3: {'class': 'stick', 'confidence': 0.8770645260810852, 'x1': 100, 'y1': 11, 'x2': 171, 'y2': 661}, 4: {'class': 'stick', 'confidence': 0.8722001910209656, 'x1': 344, 'y1': 49, 'x2': 390, 'y2': 570}, 5: {'class': 'stick', 'confidence': 0.8670939207077026, 'x1': 597, 'y1': 30, 'x2': 631, 'y2': 569}, 6: {'class': 'stick', 'confidence': 0.8265722393989563, 'x1': 726, 'y1': 7, 'x2': 755, 'y2': 592}, 7: {'class': 'bird', 'confidence': 0.8117391467094421, 'x1': 1050, 'y1': 203, 'x2': 1229, 'y2': 333, 'section_y': 'middle', 'section_x': 'right'}, 8: {'class': 'stick', 'confidence': 0.7706869840621948, 'x1': 1064, 'y1': 0, 'x2': 1091, 'y2': 556}, 9: {'class': 'stick', 'confidence': 0.7125893831253052, 'x1': 1006, 'y1': 0, 'x2': 1034, 'y2': 643}, 10: {'class': 'stick', 'confidence': 0.34409430623054504, 'x1': 1008, 'y1': 48, 'x2': 1033, 'y2': 527}}\n",
       "Total Frame Counts by Section: {'top': 0, 'middle': 6, 'bottom': 0, 'left': 0, 'right': 6}\n",
       "Time by Section (in seconds): {'top': 0.0, 'middle': 0.2, 'bottom': 0.0, 'left': 0.0, 'right': 0.2}\n"
->>>>>>> 8f884b29
      ]
     }
    ],
